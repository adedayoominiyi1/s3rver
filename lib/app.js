--- conflicted
+++ resolved
@@ -1,32 +1,18 @@
 "use strict";
 
-<<<<<<< HEAD
-const express = require('express');
-const Controllers = require('./controllers');
-const createLogger = require('./logger');
-const path = require('path');
-const https = require('https');
-const morgan = require('morgan');
-const subject = require('rxjs/Subject').Subject;
-require('rxjs/add/operator/filter');
-=======
 const express = require("express");
 const morgan = require("morgan");
 const path = require("path");
->>>>>>> 8a4e05c3
 
 const Controllers = require("./controllers");
 const cors = require("./cors");
 const createLogger = require("./logger");
+const subject = require('rxjs/Subject').Subject;
+require('rxjs/add/operator/filter');
 
 module.exports = function(options) {
   const app = express();
-<<<<<<< HEAD
   app.s3Event = new subject();
-  const logger = createLogger(options.silent);
-  const controllers = new Controllers(options.directory, logger, options.indexDocument, options.errorDocument);
-=======
->>>>>>> 8a4e05c3
 
   /**
    * Log all requests
@@ -75,27 +61,6 @@
   /**
    * Routes for the application
    */
-<<<<<<< HEAD
-  app.get('/', controllers.getBuckets);
-  app.get('/:bucket', controllers.bucketExists, controllers.getBucket);
-  app.delete('/:bucket', controllers.bucketExists, controllers.deleteBucket);
-  app.put('/:bucket', controllers.putBucket);
-  app.put('/:bucket/:key(*)', controllers.bucketExists, controllers.putObject);
-  app.post('/:bucket/:key(*)', controllers.bucketExists, controllers.postObject);
-  app.get('/:bucket/:key(*)', controllers.bucketExists, controllers.getObject);
-  app.head('/:bucket/:key(*)', controllers.getObject);
-  app.delete('/:bucket/:key(*)', controllers.bucketExists, controllers.deleteObject);
-  app.post('/:bucket', controllers.bucketExists, controllers.genericPost);
-
-  app.serve = function (done) {
-    const server = ((options.key && options.cert) || options.pfx) ? https.createServer(options, app) : app;
-    return server.listen(options.port, options.hostname, function (err) {
-      return done(err, options.hostname, options.port, options.directory);
-    }).on('error', function (err) {
-      return done(err);
-    });
-  };
-=======
   app.get("/", controllers.getBuckets);
   app.get("/:bucket", controllers.bucketExists, controllers.getBucket);
   app.delete("/:bucket", controllers.bucketExists, controllers.deleteBucket);
@@ -115,6 +80,5 @@
   );
   app.post("/:bucket", controllers.bucketExists, controllers.genericPost);
 
->>>>>>> 8a4e05c3
   return app;
 }